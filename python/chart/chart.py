"""
This is a bottom-up chart parser for a fragment of English.

It uses the active chart datastructure. The design is based
on Steve Isard's LIB CHART, a teaching tool (written in 1983) that
comes with the wonderful Poplog AI development environment


<<<<<<< HEAD
=======
.. moduleauthor: Chris Brew

See Also
--------

http://www.poplog.org/gospl/packages/pop11/lib/chart.p

http://www.poplog.org

Examples
--------

>>>>>>> 535393fc
>>> parse(["the","pigeons",'are','punished','and','they','suffer'])
['the', 'pigeons', 'are', 'punished', 'and', 'they', 'suffer']
Parse 1:
S
 S
  Np
   det the
   Nn
    n pigeons
  cop are
  ppart punished
 conj and
 S
  Np
   pn they
  Vp
   v suffer
1 parses



"""

from english import GRAMMAR, Grammar
from collections import defaultdict
from Queue import PriorityQueue


def pmul(p1, p2):
    """Multiply probabilities.
<<<<<<< HEAD

    Parameters
    ----------
    p1 : float or None
        The first probability.
    p2: float or None
        The second probability,

    Returns
    -------
    
    product: float or None
      The product of the probabilities, or None
      when both are not available,
=======

    Parameters
    ----------
    p1 : float or None
        first probability.
    p2 : float or None
        second probability.
    Returns
    -------
    result : float or none
        If both probabilities exist, their product, else None.
>>>>>>> 535393fc
    """

    if p1 and p2:
        return p1 * p2
    else:
        return None


class Edge(object):
    """An edge is an assertion about some span of the text. It has a left and
    right boundary, a label, and a sequence of needs. If it has no needs,
    it is said to be **complete**, otherwise it is described as **partial**.


    Attributes
    ----------
    label : string
        the mother node of the constituent.
    left: integer [0..n]
        the index of the left boundary of the edge.
    right: integer[0..n]
        the index of the right boundary of the edge.
    needed: strings
        strings representing the categories that the edge needs.
    probability: float or None
        the inside probability of the edge.

    Parameters
    ----------
    label : string
        the mother node of the constituent.
    left: integer [0..n]
        the index of the left boundary of the edge.
    right: integer[0..n]
        the index of the right boundary of the edge.
    needed: strings
        strings representing the categories that the edge needs.
    probability: float or None
        the inside probability of the edge.

    Examples
    --------

    >>> x = Edge('s',0,1,(), 0.5)

    """
    __slots__ = ('label', 'left', 'right', 'needed', 'probability')

    def __init__(self, label, left, right, needed, probability=None):
        """
        Constructs an edge.

        """
        self.label = label
        self.left = left
        self.right = right
        self.needed = needed
        self.probability = probability

    def iscomplete(self):
        """
        Test if the edge is complete.

        Examples
        --------

        >>> x = Edge('dog',0,1,())
        >>> x.iscomplete()
        True
        >>> x = Edge('s',0,1,('np','vp'))
        >>> x.iscomplete()
        False
        """
        return not self.needed

    def ispartial(self):
        """
        Test if the edge is partial.

        Examples
        --------

        >>> x = Edge('dog',0,1,())
        >>> x.ispartial()
        ()
        >>> x = Edge('s',0,1,('np','vp'))
        >>> x.ispartial()
        ('np', 'vp')

        """
        return self.needed

    def __repr__(self):
        """
        Produces a textual description of the Edge.

        Part of Python's infrastructure for printing.

        See Also
        --------
    
        http://docs.python.org/reference/datamodel.html#object.__repr__
        """
        if self.iscomplete() and isinstance(self.probability, float):
            template = 'C({label},{lhs},{rhs})@{probability:0.4f}'
        elif self.iscomplete() and (self.probability is None):
            template = 'C({label},{lhs},{rhs})'
        elif self.ispartial and isinstance(self.probability, float):
            template = 'P({label},{lhs},{rhs},{needed})@{probability:0.4f}'
        elif self.ispartial and (self.probability is None):
            template = 'P({label},{lhs},{rhs},{needed})'
        else:
            raise ValueError('edge not printable')

        return template.format(
            label=self.label,
            lhs=self.left,
            rhs=self.right,
            needed=self.needed,
            probability=self.probability)

    def __lt__(self, other):
        """Rich comparison for edges.
        """
        assert isinstance(other, Edge)

        t1 = (self.span_length(),
              self.left,
              self.right,
              self.label,
              self.needed)
        t2 = (other.span_length(),
              other.left,
              other.right,
              other.label,
              other.needed)
        return t1 < t2

    def __gt__(self, other):
        """Rich comparison for edges.
        """
        return other < self

    def span_length(self):
        """
        Return the length of a span, in words.
        """
        return self.right - self.left

    def __eq__(self, other):
        """
        This method is required if we want to make Edges usable in
        Python's set and map datastructures.

        See Also
        --------
        http://docs.python.org/reference/datamodel.html#object.__eq__

        """
        return self.label == other.label and self.left == other.left \
            and self.right == other.right and self.needed == other.needed

    def __hash__(self):
        """
        This method is needed in order to ensure that Edges in
        sets and maps are hashable and can compare unequal.

        See Also
        --------
        http://docs.python.org/reference/datamodel.html#object.__hash__

        """
        return hash((self.label, self.left, self.right, self.needed))


class Chart(object):

    """An active chart parser.

<<<<<<< HEAD
    :type partials: list<set<Edge>>
    :ivar partials: a list of sets Partial edges ending in \
position i are stored in partials[i]
    :type completes: list<set<Edge>>
    :ivar completes: a list of sets Complete edges \
starting in position i are stored in completes[i]
    @Type prev: defaultdict<set<Edge>>
    @Ivar prev: mapping from edges to the complete edges that \
gave rise to them: empty for edges not created by fundamental rule
    @Type agenda: deque<Edge>
    @Ivar agenda: The list of edges still remaining to be incorporated.
=======
    Attributes
    ----------

    partials: list<set<Edge>>
        a list of sets of partial edges ending in \
        position i are stored in partials[i]
    completes: list<set<Edge>>
        a list of sets of complete edges \
        starting in position i are stored in completes[i]
    prev: defaultdict of set of Edge
        mapping from edges to the complete edges that \
        gave rise to them: empty for edges not created by fundamental rule
    agenda: priority queue of edges
        The list of edges still remaining to be incorporated.
>>>>>>> 535393fc
    """

    def __init__(self, words, grammar=GRAMMAR, verbose=False):
        """
        Create and run the parser

        @Type words: list of string.
        @Param words: the words to be parsed.
        """

        self.verbose = verbose
        self.grammar = grammar.grammar
        self.partials = [set() for _ in range(len(words) + 1)]
        self.completes = [set() for _ in range(len(words) + 1)]
        self.prev = defaultdict(set)
        self.agenda = PriorityQueue()
        for i in range(len(words)):
            self.agenda.put(self.lexical(words[i], i))
        while not self.agenda.empty():
            item = self.agenda.get(block=False)
            if self.verbose:
                print item
            self.incorporate(item)
            self.agenda.task_done()

    def lexical(self, word, i):
        """
        Create a lexical edge based on C{word}

        @Type word: string
        @Param word: the word to base the edge on
        @Type i: integer
        @Param i: where the edge starts
        """
        return Edge(word, i, i + 1, (), probability=1.0)

    def solutions(self, topCat):
        """
        Find the solutions rooted in C{topCat}

        @Type topCat: string
        @Param topCat: the symbol that the sentence should be rooted in.
        @Rtype: list<Edge>
        """
        return [e for e in self.completes[0] if
                e.right == len(self.completes) - 1 and e.label == topCat]

    def add_prev(self, e, c):
        """
        Record information about the B{COMPLETE} predecessor of an edge.
        Taken together with the edge itself, this lets the
        B{PARTIAL} partner be reconstructed.

        @Type e: Edge
        @Param e: an edge that has just been made
        @Type c: Edge
        @Param c: the predecessor of e
        @Rtype: <Edge>
        @Return: the edge whose information has just been recorded.
        """
        self.prev[e].add(c)
        return e

    def get_prev(self, e):
        """
        Return the predcessors of an edge

        @Type e: Edge
        @Param e: the edge whose predecessors are desired
        @Rtype: set<Edge>
        @Return: the predecessors of e
        """
        return self.prev[e]

    def pairwithpartials(self, partials, e):
        """
        Run the fundamental rule for everything in
        partials that goes with e.

        Updates the C{agenda} by adding to its end.

        Probabilities, if present, are propagated.

        :type partials: set<Edge>
        :aram partials: the potential partners of e
        :type e: Edge
        :param e: The complete edge that should be completed
        """
        for p in partials:
            if e.label == p.needed[0]:
                probability = pmul(e.probability, p.probability)
                self.agenda.put(
                    self.add_prev(Edge(p.label, p.left, e.right,
                                       p.needed[1:],
                                       probability=probability), e))

    def pairwithcompletes(self, e, completes):
        """
        Run the fundamental rule for everything in
        C{completes} that goes with C{e}.

        Updates the C{agenda} by adding to its end.

        :type completes: set<Edge>
        :param completes: the potential partners of e
        :type e: Edge
        :param e: The partial edge that should be completed
        """
        for c in completes:
            if e.needed[0] == c.label:
                probability = pmul(e.probability, c.probability)
                self.agenda.put(
                    self.add_prev(Edge(e.label, e.left,
                                       c.right, e.needed[1:],
                                       probability=probability), c))

    def spawn(self, lc, i):
        """
        Spawn empty edges from the rules that match C{lc}.
        a spawned edge need only be added the first time that
        it is predicted. Its probability does not depend on how
        many times it is predicted.

        :type lc: string
        :param lc: the label of the left corner item to spawn from.
        :type i: integer
        :param i: the index of the cell where the empty edges are to go.

        >>> ch = Chart([])
        >>> ch.spawn('Np', 0)
        >>> ch.agenda.get(block=False)
        P(Np,0,0,('Np', 'Pp'))@0.0345
        """
        for rule in self.grammar:
            lhs = rule.lhs
            rhs = rule.rhs
            if rhs[0] == lc:
                e = Edge(lhs, i, i,
                         tuple(rhs),
                         probability=rule.probability
                         )
                if e not in self.partials[e.left]:
                    self.agenda.put(e)

    def incorporate(self, e):
        """
        Add C{e} to the chart and trigger all corresponding actions.

        @Type e: Edge
        @Param e: the edge to be added
        """
        if e.iscomplete():
            if e in self.completes[e.left]:
                for prev in self.completes[e.left]:
                    if prev == e:
                        prev.probability += e.probability
            else:
                self.completes[e.left].add(e)
                # TODO the empty edge produced by spawn
                # will immedidately combine with e
                # so we could make the result directly.
                self.spawn(e.label, e.left)
                self.pairwithpartials(self.partials[e.left], e)
        elif e.ispartial():
            if e in self.partials[e.right]:
                for prev in self.partials[e.right]:
                    if prev == e:
                        prev.probability += e.probability
            else:
                self.partials[e.right].add(e)
                self.pairwithcompletes(e, self.completes[e.right])
        else:
            raise "Huh? edge has to be either partial or complete!"

    def trees(self, e):
        """
        Generate the trees that are rooted in edge.

        Parameters
        ==========

        e: Edge
            the chart entry whose daughters we trace.

        
        """
        prev = self.get_prev(e)
        if prev:
            for c in prev:
                for p in self.partials[c.left]:
                    if p.needed[0] == c.label and p.label == e.label and\
                            p.left == e.left and p.needed[1:] == e.needed:
                        for left in self.trees(p):
                            for right in self.trees(c):
                                yield Tree(e.label,
                                           left.children + tuple([right]),
                                           probability=e.probability)
        else:
            yield Tree(e.label, probability=e.probability)


class Tree(object):

    """
    Container for syntax trees.

    Attributes
    ----------
    parent: string
        label of parent node.
    children: tuple<Tree>
        the subtrees (possibly empty).
    """
    __slots__ = ["parent", "children", "probability"]
    
    def __init__(self, parent, children=(), probability=None):
        self.parent = parent
        self.children = children
    


def treestring(t, tab=0):
    """

    Return a string representation of a syntax tree.
    
    Print preterminals on same line as their terminals
       
       (e.g. n dog)

    Use indentation to signal nesting level.

     Parameters
    ==========
    t: syntax tree
        The tree to be printed.

     Examples
     ========

     >>> print treestring(Tree("S",[Tree("NP"),Tree("VP")]))
     S
      NP
      VP
     <BLANKLINE>

   
    """

    if len(t.children) == 1 and t.children[0].children == ():
        s = (' ' * tab) + t.parent + ' ' + t.children[0].parent + '\n'
    else:
        s = (' ' * tab) + t.parent + '\n'
        for child in t.children:
            s += treestring(child, tab + 1)
    return s


def parse(sentence, verbose=False):
    """
    Print out the parses of a sentence


    Parameters
    ----------

    sentence: list<string>
        the words to be parsed.

    Examples
    --------

    >>> parse(["the","pigeons",'are','punished','and','they','suffer'])
    ['the', 'pigeons', 'are', 'punished', 'and', 'they', 'suffer']
    Parse 1:
    S
     S
      Np
       det the
       Nn
        n pigeons
      cop are
      ppart punished
     conj and
     S
      Np
       pn they
      Vp
       v suffer
    1 parses

    """
    v = Chart(sentence, verbose=verbose)
    print sentence
    i = 0
    for e in v.solutions('S'):
        for tree in v.trees(e):
            i += 1
            print "Parse %d:" % i
            print treestring(tree),
    print i, "parses"


def aas_grammar():
    """

    Examples
    --------

    >>> aas_grammar()
    """

    v = Chart(["a", "a", "a"], grammar=Grammar(
        """S -> S S
S -> w""", "a w"))

    print v.completes
    """
    i = 0
    for e in v.solutions('S'):
        for tree in v.trees(e):
            i += 1
            print "Parse %d:" % i
            print treestring(tree),
    print i, "parses"
    """<|MERGE_RESOLUTION|>--- conflicted
+++ resolved
@@ -6,8 +6,7 @@
 comes with the wonderful Poplog AI development environment
 
 
-<<<<<<< HEAD
-=======
+
 .. moduleauthor: Chris Brew
 
 See Also
@@ -20,7 +19,6 @@
 Examples
 --------
 
->>>>>>> 535393fc
 >>> parse(["the","pigeons",'are','punished','and','they','suffer'])
 ['the', 'pigeons', 'are', 'punished', 'and', 'they', 'suffer']
 Parse 1:
@@ -51,22 +49,6 @@
 
 def pmul(p1, p2):
     """Multiply probabilities.
-<<<<<<< HEAD
-
-    Parameters
-    ----------
-    p1 : float or None
-        The first probability.
-    p2: float or None
-        The second probability,
-
-    Returns
-    -------
-    
-    product: float or None
-      The product of the probabilities, or None
-      when both are not available,
-=======
 
     Parameters
     ----------
@@ -78,7 +60,7 @@
     -------
     result : float or none
         If both probabilities exist, their product, else None.
->>>>>>> 535393fc
+
     """
 
     if p1 and p2:
@@ -258,19 +240,6 @@
 
     """An active chart parser.
 
-<<<<<<< HEAD
-    :type partials: list<set<Edge>>
-    :ivar partials: a list of sets Partial edges ending in \
-position i are stored in partials[i]
-    :type completes: list<set<Edge>>
-    :ivar completes: a list of sets Complete edges \
-starting in position i are stored in completes[i]
-    @Type prev: defaultdict<set<Edge>>
-    @Ivar prev: mapping from edges to the complete edges that \
-gave rise to them: empty for edges not created by fundamental rule
-    @Type agenda: deque<Edge>
-    @Ivar agenda: The list of edges still remaining to be incorporated.
-=======
     Attributes
     ----------
 
@@ -285,7 +254,7 @@
         gave rise to them: empty for edges not created by fundamental rule
     agenda: priority queue of edges
         The list of edges still remaining to be incorporated.
->>>>>>> 535393fc
+
     """
 
     def __init__(self, words, grammar=GRAMMAR, verbose=False):
